import 'dart:async';

import 'package:flutter/material.dart';
import 'dart:math' as math;

// Defines the starting point of the progress bar arc on the screen.
// This is equivalent to the 2 o'clock position on an analog clock.
const _kProgressBarStartingPoint = math.pi * (-1 / 2 + 1 / 3);

// Defines the ending point of the progress bar arc on the screen.
// This is equivalent to the 4 o'clock position on an analog clock.
const _kProgressBarLength = math.pi / 3;

/// A curved scrollbar designed for circular Wear OS screens.
///
/// This widget provides a visually appealing and intuitive scrollbar that
/// follows the curvature of round displays. It's designed to work seamlessly
/// with scrollable views like `PageView`, `ListView`, and others. The scrollbar
/// can be controlled through touch gestures on the scrollable content.
///
/// See also:
///
///  * [RotaryScrollbar], a similar scrollbar that also responds to rotary
/// input events from devices with rotating bezels or crowns.
class RoundScrollbar extends StatefulWidget {
  /// The [ScrollController] associated with the scrollable widget this
  /// scrollbar is controlling.
  ///
  /// If not provided, it defaults to the [PrimaryScrollController] in the
  /// current [BuildContext]. This fallback is useful in many typical scenarios
  /// where a single, primary scrollable area exists within a given context.
  final ScrollController? controller;

  /// The padding around the scrollbar track.
  ///
  /// This value defines the space between the scrollbar and the edges of the
  /// screen.
  ///
  /// Defaults to 8 logical pixels.
  final double padding;

  /// The width of the scrollbar track and thumb.
  ///
  /// This determines the thickness of the scrollbar.
  ///
  /// Defaults to 8 logical pixels.
  final double width;

  /// Determines whether the scrollbar should automatically hide after a period
  /// of inactivity.
  ///
  /// Defaults to `true`.
  final bool autoHide;

  /// The animation curve used to control the showing and hiding animation of
  /// the scrollbar.
  ///
  /// This [Curve] is applied when the scrollbar's opacity changes due to
  /// [autoHide].
  ///
  /// Defaults to [Curves.easeInOut].
  final Curve opacityAnimationCurve;

  /// The duration of the animation for showing and hiding the scrollbar.
  ///
  /// This [Duration] is used for the opacity animation triggered by [autoHide].
  ///
  /// Defaults to 250 milliseconds.
  final Duration opacityAnimationDuration;

  /// The amount of time the scrollbar remains visible after a scroll event
  /// before fading out.
  ///
  /// This delay is applicable only when [autoHide] is `true`.
  ///
  /// Defaults to 3 seconds.
  final Duration autoHideDuration;

  /// Overrides the default color of the scrollbar track.
  ///
  /// If not specified, the track color is derived from the
  /// `scrollbarTheme.trackColor` in the application's theme. If that is also
  /// null, it falls back to the theme's `highlightColor`.
  final Color? trackColor;

  /// Overrides the default color of the scrollbar thumb.
  ///
  /// If not specified, the thumb color is derived from the
  /// `scrollbarTheme.thumbColor` in the application's theme. If that is also
  /// null, it falls back to the theme's `highlightColor` with an alpha of 255.
  final Color? thumbColor;

  /// The widget that will be wrapped with the scrollbar.
  ///
  /// Typically, this is a scrollable widget like `ListView`, `PageView`, or
  /// `CustomScrollView`.
  final Widget child;

  /// Creates a [RoundScrollbar].
  ///
  /// The [child] parameter is required and represents the scrollable widget
  /// that the scrollbar will control.
  const RoundScrollbar({
    required this.child,
    this.controller,
    this.padding = 8,
    this.width = 8,
    this.autoHide = true,
    this.opacityAnimationCurve = Curves.easeInOut,
    this.opacityAnimationDuration = const Duration(milliseconds: 250),
    this.autoHideDuration = const Duration(seconds: 3),
    this.trackColor,
    this.thumbColor,
    super.key,
  });

  @override
  State<StatefulWidget> createState() => _RoundScrollbarState();
}

class _RoundScrollbarState extends State<RoundScrollbar>
    with SingleTickerProviderStateMixin {
<<<<<<< HEAD
=======
  ScrollController? _currentController;

>>>>>>> 56d9c4cf
  late final _RoundProgressBarPainter _painter;
  late final AnimationController _opacityController;

  late final Animation<double> _opacityAnimation;
  Timer? _fadeOutTimer;

<<<<<<< HEAD
  bool _onScroll(ScrollNotification notification) {
    if (notification.depth == 0 &&
        notification.metrics.hasViewportDimension &&
        notification.metrics.maxScrollExtent > 0) {
      _updateScrollbarPainter(notification.metrics);
      _maybeShowAndHide();
    }
    return false;
  }

  bool _onScrollMetrics(ScrollMetricsNotification notification) {
    if (notification.depth == 0 &&
        notification.metrics.hasViewportDimension &&
        notification.metrics.maxScrollExtent > 0) {
      _updateScrollbarPainter(notification.metrics);
      _maybeShowAndHide();
=======
  void _onScroll() {
    final controller = _currentController;
    if (controller == null ||
        !controller.position.hasViewportDimension ||
        controller.position.extentInside == controller.position.extentTotal) {
      return;
    }
    _updateScrollbarPainter(controller);
    if (!_opacityController.isAnimating) _opacityController.forward();
    _maybeHideAfterDelay();
  }

  double? _viewPortDimensions;

  bool _onScrollMetricsChange(ScrollMetricsNotification notification) {
    if (!notification.metrics.hasViewportDimension ||
        !notification.metrics.hasContentDimensions ||
        _viewPortDimensions == notification.metrics.viewportDimension) {
      return false;
>>>>>>> 56d9c4cf
    }
    return false;
  }

<<<<<<< HEAD
  void _updateScrollbarPainter(ScrollMetrics metrics) {
    final thumbFraction =
        1 / ((metrics.maxScrollExtent / metrics.viewportDimension) + 1);
    final index = (metrics.pixels / metrics.viewportDimension);
=======
  void _updateScrollbarPainter(ScrollController controller) {
    final thumbFraction = 1 /
        ((controller.position.maxScrollExtent /
                controller.position.viewportDimension) +
            1);
    final index = (controller.offset / controller.position.viewportDimension);
>>>>>>> 56d9c4cf

    _painter.updateThumb(index, thumbFraction);
  }

  void _maybeShowAndHide() {
    if (!_opacityController.isAnimating) _opacityController.forward();
    _maybeHideAfterDelay();
  }

  void _maybeHideAfterDelay() {
    _fadeOutTimer?.cancel();
    if (!widget.autoHide) return;
    _fadeOutTimer = Timer(
      widget.autoHideDuration,
      _opacityController.reverse,
    );
  }

  @override
  void didUpdateWidget(covariant RoundScrollbar oldWidget) {
    super.didUpdateWidget(oldWidget);
<<<<<<< HEAD
=======
    if (oldWidget.controller != widget.controller) {
      _updateController();
    }
>>>>>>> 56d9c4cf
    if (oldWidget.opacityAnimationDuration != widget.opacityAnimationDuration) {
      _opacityController.duration = widget.opacityAnimationDuration;
    }
    if (oldWidget.thumbColor != widget.thumbColor ||
<<<<<<< HEAD
        oldWidget.trackColor != widget.trackColor ||
        oldWidget.width != widget.width ||
        oldWidget.padding != widget.padding) {
=======
        oldWidget.trackColor != widget.trackColor) {
>>>>>>> 56d9c4cf
      _updatePainter();
    }
  }

  @override
  void initState() {
    super.initState();
    _opacityController = AnimationController(
      value: 0,
      vsync: this,
      duration: widget.opacityAnimationDuration,
    );
    _opacityAnimation = Tween<double>(begin: 0, end: 1).animate(
      CurvedAnimation(
        parent: _opacityController,
        curve: widget.opacityAnimationCurve,
      ),
    );
    _painter = _RoundProgressBarPainter(
      opacityAnimation: _opacityAnimation,
      track: _RoundProgressBarPart(
        length: _kProgressBarLength,
        startAngle: _kProgressBarStartingPoint,
        color: widget.trackColor,
      ),
      thumbColor: widget.thumbColor,
      trackPadding: widget.padding,
      trackWidth: widget.width,
    );
  }

  @override
  void didChangeDependencies() {
    super.didChangeDependencies();
    _updatePainter();
<<<<<<< HEAD
=======
    _updateController();
>>>>>>> 56d9c4cf
  }

  void _updatePainter() {
    _painter
<<<<<<< HEAD
      ..trackWidth = widget.width
      ..trackPadding = widget.padding
=======
>>>>>>> 56d9c4cf
      ..track.color = widget.trackColor ??
          ScrollbarTheme.of(context).trackColor?.resolve(<WidgetState>{}) ??
          Theme.of(context).highlightColor
      ..thumb.color = widget.thumbColor ??
          ScrollbarTheme.of(context).thumbColor?.resolve(<WidgetState>{}) ??
          Theme.of(context).highlightColor.withAlpha(255);
<<<<<<< HEAD
=======
  }

  void _updateController() {
    _currentController?.removeListener(_onScroll);
    _currentController =
        widget.controller ?? PrimaryScrollController.of(context);
    _currentController?.addListener(_onScroll);
>>>>>>> 56d9c4cf
  }

  @override
  void dispose() {
<<<<<<< HEAD
=======
    _currentController?.removeListener(_onScroll);
>>>>>>> 56d9c4cf
    _opacityController.dispose();
    super.dispose();
  }

  @override
  Widget build(BuildContext context) {
<<<<<<< HEAD
    return PrimaryScrollController(
      controller: widget.controller ?? PrimaryScrollController.of(context),
      child: NotificationListener<ScrollMetricsNotification>(
        onNotification: _onScrollMetrics,
        child: NotificationListener<ScrollNotification>(
          onNotification: _onScroll,
          child: CustomPaint(
            foregroundPainter: _painter,
            child: RepaintBoundary(
              child: widget.child,
            ),
=======
    return NotificationListener<ScrollMetricsNotification>(
      onNotification: _onScrollMetricsChange,
      child: CustomPaint(
        foregroundPainter: _painter,
        child: RepaintBoundary(
          child: PrimaryScrollController(
            controller: _currentController!,
            child: widget.child,
>>>>>>> 56d9c4cf
          ),
        ),
      ),
    );
  }
}

/// Represents a segment of the circular progress bar, either the track or the
/// thumb.
class _RoundProgressBarPart {
  /// The starting angle of the segment in radians.
  double startAngle;

  /// The length of the segment in radians.
  double length;

  /// The color of the segment.
  Color? color;

  /// Creates a [_RoundProgressBarPart].
  _RoundProgressBarPart({
    required this.startAngle,
    required this.length,
    required this.color,
  });

  bool shouldRepaint(covariant _RoundProgressBarPart oldProps) {
    return startAngle != oldProps.startAngle ||
        length != oldProps.length ||
        color != oldProps.color;
  }
}

/// Paints the circular progress bar on a [Canvas].
class _RoundProgressBarPainter extends ChangeNotifier implements CustomPainter {
  /// The track part of the progress bar.
  final _RoundProgressBarPart track;

  /// The thumb part of the progress bar.
  final _RoundProgressBarPart thumb;

  /// The animation that controls the opacity of the progress bar.
  final Animation<double> opacityAnimation;

  /// The width of the track.
<<<<<<< HEAD
  double trackWidth;

  /// The padding around the track.
  double trackPadding;
=======
  final double trackWidth;

  /// The padding around the track.
  final double trackPadding;
>>>>>>> 56d9c4cf

  /// Creates a [_RoundProgressBarPainter].
  _RoundProgressBarPainter({
    required Color? thumbColor,
    required this.track,
    required this.trackPadding,
    required this.trackWidth,
    required this.opacityAnimation,
  }) : thumb = _RoundProgressBarPart(
          color: thumbColor,
          startAngle: track.startAngle,
          length: track.length,
        ) {
    opacityAnimation.addListener(notifyListeners);
  }

  /// Updates the thumb's position and size based on the scroll progress.
  ///
  /// [index] represents the current scroll offset as a fraction of the viewport
  /// size.
  ///
  /// [fraction] represents the size of the thumb relative to the track length.
  void updateThumb(double index, double fraction) {
    thumb
      ..length = track.length * fraction
      ..startAngle = thumb.length * index + track.startAngle;
    notifyListeners();
  }

  @override
  void paint(Canvas canvas, Size size) {
    _paintPart(
      part: track,
      canvas: canvas,
      size: size,
      opacity: opacityAnimation.value,
    );
    _paintPart(
      part: thumb,
      canvas: canvas,
      size: size,
      opacity: opacityAnimation.value,
    );
  }

  /// Paints a specific part of the progress bar (track or thumb).
  void _paintPart({
    required _RoundProgressBarPart part,
    required Canvas canvas,
    required Size size,
    required double opacity,
  }) {
    final paint = Paint()
      ..color = part.color?.withValues(alpha: part.color!.a * opacity) ??
          const Color(0x00000000)
      ..strokeWidth = trackWidth.toDouble()
      ..style = PaintingStyle.stroke
      ..strokeCap = StrokeCap.round;

    final centerOffset = Offset(
      size.width / 2,
      size.height / 2,
    );

    // Calculates the inner dimensions of the scrollbar track, excluding padding and width.
    final innerWidth = size.width - trackPadding * 2 - trackWidth;
    final innerHeight = size.height - trackPadding * 2 - trackWidth;

    // Creates a Rect that defines the bounds of the track, centered within the widget.
    final path = Path()
      ..arcTo(
        Rect.fromCenter(
          center: centerOffset,
          width: innerWidth,
          height: innerHeight,
        ),
        part.startAngle,
        part.length,
        true,
      );

    canvas.drawPath(path, paint);
  }

  @override
  bool shouldRepaint(covariant _RoundProgressBarPainter oldDelegate) {
    return thumb.shouldRepaint(oldDelegate.thumb) ||
        track.shouldRepaint(oldDelegate.track);
  }

  @override
  SemanticsBuilderCallback? get semanticsBuilder => null;

  @override
  bool shouldRebuildSemantics(covariant CustomPainter oldDelegate) {
    return false;
  }

  @override
  bool? hitTest(Offset position) {
    return false;
  }

  @override
  void dispose() {
    opacityAnimation.removeListener(notifyListeners);
    super.dispose();
  }
}<|MERGE_RESOLUTION|>--- conflicted
+++ resolved
@@ -120,18 +120,12 @@
 
 class _RoundScrollbarState extends State<RoundScrollbar>
     with SingleTickerProviderStateMixin {
-<<<<<<< HEAD
-=======
-  ScrollController? _currentController;
-
->>>>>>> 56d9c4cf
   late final _RoundProgressBarPainter _painter;
   late final AnimationController _opacityController;
 
   late final Animation<double> _opacityAnimation;
   Timer? _fadeOutTimer;
 
-<<<<<<< HEAD
   bool _onScroll(ScrollNotification notification) {
     if (notification.depth == 0 &&
         notification.metrics.hasViewportDimension &&
@@ -148,44 +142,14 @@
         notification.metrics.maxScrollExtent > 0) {
       _updateScrollbarPainter(notification.metrics);
       _maybeShowAndHide();
-=======
-  void _onScroll() {
-    final controller = _currentController;
-    if (controller == null ||
-        !controller.position.hasViewportDimension ||
-        controller.position.extentInside == controller.position.extentTotal) {
-      return;
-    }
-    _updateScrollbarPainter(controller);
-    if (!_opacityController.isAnimating) _opacityController.forward();
-    _maybeHideAfterDelay();
-  }
-
-  double? _viewPortDimensions;
-
-  bool _onScrollMetricsChange(ScrollMetricsNotification notification) {
-    if (!notification.metrics.hasViewportDimension ||
-        !notification.metrics.hasContentDimensions ||
-        _viewPortDimensions == notification.metrics.viewportDimension) {
-      return false;
->>>>>>> 56d9c4cf
     }
     return false;
   }
 
-<<<<<<< HEAD
   void _updateScrollbarPainter(ScrollMetrics metrics) {
     final thumbFraction =
         1 / ((metrics.maxScrollExtent / metrics.viewportDimension) + 1);
     final index = (metrics.pixels / metrics.viewportDimension);
-=======
-  void _updateScrollbarPainter(ScrollController controller) {
-    final thumbFraction = 1 /
-        ((controller.position.maxScrollExtent /
-                controller.position.viewportDimension) +
-            1);
-    final index = (controller.offset / controller.position.viewportDimension);
->>>>>>> 56d9c4cf
 
     _painter.updateThumb(index, thumbFraction);
   }
@@ -207,23 +171,13 @@
   @override
   void didUpdateWidget(covariant RoundScrollbar oldWidget) {
     super.didUpdateWidget(oldWidget);
-<<<<<<< HEAD
-=======
-    if (oldWidget.controller != widget.controller) {
-      _updateController();
-    }
->>>>>>> 56d9c4cf
     if (oldWidget.opacityAnimationDuration != widget.opacityAnimationDuration) {
       _opacityController.duration = widget.opacityAnimationDuration;
     }
     if (oldWidget.thumbColor != widget.thumbColor ||
-<<<<<<< HEAD
         oldWidget.trackColor != widget.trackColor ||
         oldWidget.width != widget.width ||
         oldWidget.padding != widget.padding) {
-=======
-        oldWidget.trackColor != widget.trackColor) {
->>>>>>> 56d9c4cf
       _updatePainter();
     }
   }
@@ -259,50 +213,28 @@
   void didChangeDependencies() {
     super.didChangeDependencies();
     _updatePainter();
-<<<<<<< HEAD
-=======
-    _updateController();
->>>>>>> 56d9c4cf
   }
 
   void _updatePainter() {
     _painter
-<<<<<<< HEAD
       ..trackWidth = widget.width
       ..trackPadding = widget.padding
-=======
->>>>>>> 56d9c4cf
       ..track.color = widget.trackColor ??
           ScrollbarTheme.of(context).trackColor?.resolve(<WidgetState>{}) ??
           Theme.of(context).highlightColor
       ..thumb.color = widget.thumbColor ??
           ScrollbarTheme.of(context).thumbColor?.resolve(<WidgetState>{}) ??
           Theme.of(context).highlightColor.withAlpha(255);
-<<<<<<< HEAD
-=======
-  }
-
-  void _updateController() {
-    _currentController?.removeListener(_onScroll);
-    _currentController =
-        widget.controller ?? PrimaryScrollController.of(context);
-    _currentController?.addListener(_onScroll);
->>>>>>> 56d9c4cf
   }
 
   @override
   void dispose() {
-<<<<<<< HEAD
-=======
-    _currentController?.removeListener(_onScroll);
->>>>>>> 56d9c4cf
     _opacityController.dispose();
     super.dispose();
   }
 
   @override
   Widget build(BuildContext context) {
-<<<<<<< HEAD
     return PrimaryScrollController(
       controller: widget.controller ?? PrimaryScrollController.of(context),
       child: NotificationListener<ScrollMetricsNotification>(
@@ -314,16 +246,6 @@
             child: RepaintBoundary(
               child: widget.child,
             ),
-=======
-    return NotificationListener<ScrollMetricsNotification>(
-      onNotification: _onScrollMetricsChange,
-      child: CustomPaint(
-        foregroundPainter: _painter,
-        child: RepaintBoundary(
-          child: PrimaryScrollController(
-            controller: _currentController!,
-            child: widget.child,
->>>>>>> 56d9c4cf
           ),
         ),
       ),
@@ -369,17 +291,10 @@
   final Animation<double> opacityAnimation;
 
   /// The width of the track.
-<<<<<<< HEAD
   double trackWidth;
 
   /// The padding around the track.
   double trackPadding;
-=======
-  final double trackWidth;
-
-  /// The padding around the track.
-  final double trackPadding;
->>>>>>> 56d9c4cf
 
   /// Creates a [_RoundProgressBarPainter].
   _RoundProgressBarPainter({
